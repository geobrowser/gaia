use bytes::Bytes;
use grc20::pb::ipfs::Edit;
use prost::Message;
use std::{env, fs, sync::Arc};
use stream::utils::BlockMetadata;

use dotenv::dotenv;
use indexer::{
    block_handler::root_handler, cache::PreprocessedEdit, error::IndexingError,
    storage::postgres::PostgresStorage, KgData,
};

struct TestIndexer {
    storage: Arc<PostgresStorage>,
}

impl TestIndexer {
    pub fn new(storage: Arc<PostgresStorage>) -> Self {
        TestIndexer { storage }
    }

    pub async fn run(&self, blocks: &Vec<KgData>) -> Result<(), IndexingError> {
        for block in blocks {
            root_handler::run(block.edits.clone(), &block.block, &self.storage).await?;
        }

        Ok(())
    }
}

#[tokio::test]
async fn main() -> Result<(), IndexingError> {
    dotenv().ok();
    let database_url = env::var("DATABASE_URL").expect("DATABASE_URL not set");
    let storage = Arc::new(PostgresStorage::new(&database_url).await?);
<<<<<<< HEAD
    let bytes = fs::read("./tests/25omwWh6HYgeRQKCaSpVpa_ops"); // Root
                                                                // let bytes = fs::read("./tests/SgjATMbm41LX6naizMqBVd_ops"); // Crypto
=======
>>>>>>> 1bc238af

    let root_space_bytes = fs::read("./tests/25omwWh6HYgeRQKCaSpVpa_ops");
    let crypto_space_bytes = fs::read("./tests/SgjATMbm41LX6naizMqBVd_ops");

    let root_space_edit = Edit::decode(Bytes::from(root_space_bytes.unwrap()));
    let crypto_space_edit = Edit::decode(Bytes::from(crypto_space_bytes.unwrap()));

    let root_space_preprocessed_edit = PreprocessedEdit {
        space_id: String::from("25omwWh6HYgeRQKCaSpVpa"),
        edit: Some(root_space_edit.clone().unwrap()),
        is_errored: false,
    };

    let crypto_space_preprocessed_edit = PreprocessedEdit {
        space_id: String::from("SgjATMbm41LX6naizMqBVd_ops"),
        edit: Some(crypto_space_edit.clone().unwrap()),
        is_errored: false,
    };

    let block = BlockMetadata {
        cursor: String::from("5"),
        block_number: 1,
        timestamp: String::from("5"),
    };

    let indexer = TestIndexer::new(storage.clone());

    indexer
        .run(&vec![KgData {
            block,
            edits: vec![root_space_preprocessed_edit, crypto_space_preprocessed_edit],
        }])
        .await?;

    Ok(())
}<|MERGE_RESOLUTION|>--- conflicted
+++ resolved
@@ -33,11 +33,6 @@
     dotenv().ok();
     let database_url = env::var("DATABASE_URL").expect("DATABASE_URL not set");
     let storage = Arc::new(PostgresStorage::new(&database_url).await?);
-<<<<<<< HEAD
-    let bytes = fs::read("./tests/25omwWh6HYgeRQKCaSpVpa_ops"); // Root
-                                                                // let bytes = fs::read("./tests/SgjATMbm41LX6naizMqBVd_ops"); // Crypto
-=======
->>>>>>> 1bc238af
 
     let root_space_bytes = fs::read("./tests/25omwWh6HYgeRQKCaSpVpa_ops");
     let crypto_space_bytes = fs::read("./tests/SgjATMbm41LX6naizMqBVd_ops");
