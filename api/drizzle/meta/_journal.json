{
  "version": "7",
  "dialect": "postgresql",
  "entries": [
    {
      "idx": 0,
      "version": "7",
<<<<<<< HEAD
      "when": 1750094458040,
      "tag": "0000_adorable_sprite",
=======
      "when": 1750109154300,
      "tag": "0000_good_spencer_smythe",
>>>>>>> 409c5b76
      "breakpoints": true
    }
  ]
}<|MERGE_RESOLUTION|>--- conflicted
+++ resolved
@@ -5,13 +5,8 @@
     {
       "idx": 0,
       "version": "7",
-<<<<<<< HEAD
-      "when": 1750094458040,
-      "tag": "0000_adorable_sprite",
-=======
       "when": 1750109154300,
       "tag": "0000_good_spencer_smythe",
->>>>>>> 409c5b76
       "breakpoints": true
     }
   ]
