use indexer_utils::get_blocklist;
use indexer_utils::id::derive_space_id;
use indexer_utils::network_ids::GEO;
use std::sync::Arc;
use std::{env, io::Error};
use stream::utils::BlockMetadata;
use thiserror::Error;
use tokio::task;

use dotenv::dotenv;
use prost::Message;
use stream::Sink;
use tokio::sync::{Mutex, Semaphore};

const PKG_FILE: &str = "geo_substream.spkg";
const MODULE_NAME: &str = "geo_out";
<<<<<<< HEAD
const START_BLOCK: i64 = 53789;
=======
const START_BLOCK: i64 = 53821;
>>>>>>> 409c5b76

use grc20::pb::chain::{EditPublished, GeoOutput};

mod cache;
use cache::{Cache, CacheItem};
use ipfs::IpfsClient;

type CacheIndexerError = Error;

pub struct EventData {
    pub block: BlockMetadata,
    pub edits_published: Vec<(EditPublished, Vec<EditPublished>)>,
}

struct CacheIndexer {
    semaphore: Arc<Semaphore>,
    cache: Arc<Mutex<Cache>>,
    ipfs: Arc<IpfsClient>,
}

impl CacheIndexer {
    pub fn new(cache: Cache, ipfs: IpfsClient) -> Self {
        CacheIndexer {
            cache: Arc::new(Mutex::new(cache)),
            ipfs: Arc::new(ipfs),
            semaphore: Arc::new(Semaphore::new(20)),
        }
    }
}

#[derive(Error, Debug)]
enum IndexerError {
    #[error("Cache indexer error: {0}")]
    Error(#[from] cache::CacheError),
}

impl Sink<EventData> for CacheIndexer {
    type Error = CacheIndexerError;

    async fn load_persisted_cursor(&self) -> Result<Option<String>, Self::Error> {
        Ok(Some("".to_string()))
    }

    async fn persist_cursor(&self, _cursor: String) -> Result<(), Self::Error> {
        Ok(())
    }

    async fn process_block_scoped_data(
        &self,
        block_data: &stream::pb::sf::substreams::rpc::v2::BlockScopedData,
    ) -> Result<(), Self::Error> {
        let output = stream::utils::output(block_data);

        // @TODO: Parsing and decoding of event data should happen in a separate module.
        // This makes it so we can generate test data using these decoders and pass them
        // to any arbitrary handler. This gives us testing and prototyping by mocking the
        // events coming via the stream.

        // We should take the code to get the output and decode it into
        // a "GeoOutput" into it's own module that any Sink trait impl
        // can consume to get the decoded data from the substream.

        // We want to enable extensible governance actions. This means we should probably
        // distinguish between KG messages and governance messages.
        let geo = GeoOutput::decode(output.value.as_slice())?;

        let block_metadata = stream::utils::block_metadata(block_data);

        println!(
            "Block #{} - Payload {} ({} bytes) - Drift {}s – Edits Published {}",
            block_metadata.block_number,
            output.type_url.replace("type.googleapis.com/", ""),
            output.value.len(),
            block_metadata.timestamp,
            geo.edits_published.len()
        );

        for edit in geo.edits_published {
            if get_blocklist()
                .dao_addresses
                .contains(&edit.dao_address.as_str())
            {
                continue;
            }

            let permit = self.semaphore.clone().acquire_owned().await.unwrap();
            let cache = self.cache.clone();
            let ipfs = self.ipfs.clone();

            let block_metadata = stream::utils::block_metadata(block_data);

            task::spawn(async move {
                process_edit_event(edit, &cache, &ipfs, &block_metadata).await?;
                drop(permit);
                Ok::<(), IndexerError>(())
            });
        }

        Ok(())
    }
}

async fn process_edit_event(
    edit: EditPublished,
    cache: &Arc<Mutex<Cache>>,
    ipfs: &Arc<IpfsClient>,
    block: &BlockMetadata,
) -> Result<(), IndexerError> {
    {
        let mut cache_instance = cache.lock().await;

        if cache_instance.has(&edit.content_uri).await? {
            return Ok(());
        }
    }

    let data = ipfs.get(&edit.content_uri).await;

    match data {
        Ok(result) => {
            let item = CacheItem {
                uri: edit.content_uri,
                block: block.timestamp.clone(),
                json: Some(result),
                space: derive_space_id(GEO, &edit.dao_address),
                is_errored: false,
            };

            let mut cache_instance = cache.lock().await;
            cache_instance.put(&item).await?;
        }
        Err(error) => {
            println!("Error writing decoded edit event to cache {}", error);

            // We may receive events where the format of the ipfs contents is
            // invalid. We still write a cache item with an is_errored status
            // so that cache consumers can always read the cache to get either
            // the decoded state, or be notified that the event exists, but the
            // contents are invalid.
            let item = CacheItem {
                uri: edit.content_uri,
                block: block.timestamp.clone(),
                json: None,
                space: derive_space_id(GEO, &edit.dao_address),
                is_errored: true,
            };

            let mut cache_instance = cache.lock().await;
            cache_instance.put(&item).await?;
        }
    }

    Ok(())
}

#[tokio::main]
async fn main() -> Result<(), Error> {
    dotenv().ok();

    let ipfs = IpfsClient::new("https://gateway.lighthouse.storage/ipfs/");
    let storage = cache::Storage::new().await;

    match storage {
        Ok(result) => {
            let kv = cache::Cache::new(result);
            let indexer = CacheIndexer::new(kv, ipfs);

            let endpoint_url =
                env::var("SUBSTREAMS_ENDPOINT").expect("SUBSTREAMS_ENDPOINT not set");

            let _result = indexer
                .run(&endpoint_url, PKG_FILE, MODULE_NAME, START_BLOCK, 0)
                .await;
        }
        Err(err) => {
            println!("Error initializing stream {}", err);
        }
    }

    Ok(())
}<|MERGE_RESOLUTION|>--- conflicted
+++ resolved
@@ -14,11 +14,7 @@
 
 const PKG_FILE: &str = "geo_substream.spkg";
 const MODULE_NAME: &str = "geo_out";
-<<<<<<< HEAD
-const START_BLOCK: i64 = 53789;
-=======
 const START_BLOCK: i64 = 53821;
->>>>>>> 409c5b76
 
 use grc20::pb::chain::{EditPublished, GeoOutput};
 
